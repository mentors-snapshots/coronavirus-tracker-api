--- conflicted
+++ resolved
@@ -52,19 +52,11 @@
         """
         return {
             # General info.
-<<<<<<< HEAD
-            "id": self.id,
-            "country": self.country,
-            "country_code": self.country_code,
-            "province": self.province,
-=======
             'id'                : self.id,
             'country'           : self.country, 
             'country_code'      : self.country_code,
             'country_population': self.country_population,
             'province'          : self.province,
-
->>>>>>> 1be9af58
             # Coordinates.
             "coordinates": self.coordinates.serialize(),
             # Last updated.
