--- conflicted
+++ resolved
@@ -375,17 +375,7 @@
     # Return code if country was found.
     if country in is_3166_1:
         return is_3166_1[country]
-<<<<<<< HEAD
-    else:
-        if country in synonyms:
-            synonym = synonyms[country]
-            return is_3166_1[synonym]
-        else:
-            print("No country_code found for '" + country + "'. Using '" + default_code + "'")
-            return default_code
-=======
 
     # Default to default_code.
     print ("No country_code found for '" + country + "'. Using '" + default_code + "'")
-    return default_code
->>>>>>> 1be9af58
+    return default_code